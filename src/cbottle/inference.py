--- conflicted
+++ resolved
@@ -387,13 +387,6 @@
         out = out.to(self.device)
         return out, Coords(self.batch_info, self.output_grid)
 
-<<<<<<< HEAD
-    def normalize_and_reorder(self, x: torch.Tensor) -> torch.Tensor:
-        """
-        Unpost-process the output by reordering to HPXPAD convention and normalizing.
-        """
-        info = self.batch_info
-=======
     def _normalize(self, x: torch.Tensor) -> torch.Tensor:
         """
         Unpost-process the output by normalizing.
@@ -410,21 +403,11 @@
         """
         Unpost-process the output by reordering to HPXPAD convention.
         """
->>>>>>> eb691921
         grid_obj = getattr(self.net.domain, "_grid", None)
         if grid_obj is None:
             # Fallback: try to get grid from domain directly
             grid_obj = self.net.domain
-<<<<<<< HEAD
-
         x = self.output_grid.reorder(grid_obj.pixel_order, x)
-        if info.scales is not None and info.center is not None:
-            x = (x - torch.tensor(info.center)[:, None, None].to(x)) / torch.tensor(info.scales)[
-                :, None, None
-            ].to(x)
-=======
-        x = self.output_grid.reorder(grid_obj.pixel_order, x)
->>>>>>> eb691921
         return x
 
     @property
