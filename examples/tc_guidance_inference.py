# SPDX-FileCopyrightText: Copyright (c) 2025 NVIDIA CORPORATION & AFFILIATES. All rights reserved.
# SPDX-License-Identifier: Apache-2.0
#
# Licensed under the Apache License, Version 2.0 (the "License");
# you may not use this file except in compliance with the License.
# You may obtain a copy of the License at
#
# http://www.apache.org/licenses/LICENSE-2.0
#
# Unless required by applicable law or agreed to in writing, software
# distributed under the License is distributed on an "AS IS" BASIS,
# WITHOUT WARRANTIES OR CONDITIONS OF ANY KIND, either express or implied.
# See the License for the specific language governing permissions and
# limitations under the License.
import cbottle.inference
import torch
import cbottle.netcdf_writer
from cbottle.datasets.dataset_3d import get_dataset
import earth2grid
import os
import sys
import warnings
import numpy as np
import pandas as pd

warnings.filterwarnings("ignore", message="Cannot do a zero-copy NCHW to NHWC")

times = pd.date_range(start="2018-09-01T16:00:00", end="2018-09-01T16:00:00", freq="1h")
lons = [-80, -53.25, -119.26]
lats = [25, 21.77, 22.97]
output_path = sys.argv[1]
<<<<<<< HEAD
translate = sys.argv[2] == "translate"
=======
for_superresolution = sys.argv[2] == "for_superresolution"
>>>>>>> eb691921

ds = get_dataset(dataset="amip")
ds.set_times(times)
loader = torch.utils.data.DataLoader(ds, batch_size=10)
batch = next(iter(loader))
model = cbottle.inference.load(
    "cbottle-3d-moe-tc",
)
indices_where_tc = model.get_guidance_pixels(lons, lats)
<<<<<<< HEAD
out, coords = model.sample(
    batch,
    guidance_pixels=indices_where_tc,
)

if translate:
    batch['target'] = out
    out, coords = model.translate(batch, dataset="icon")
=======

if for_superresolution:
    out, coords = model.sample_for_superresolution(batch, indices_where_tc)
else:
    out, coords = model.sample(
        batch,
        guidance_pixels=indices_where_tc,
    )
>>>>>>> eb691921

writer = cbottle.netcdf_writer.NetCDFWriter(
    output_path,
    config=cbottle.netcdf_writer.NetCDFConfig(hpx_level=coords.grid.level),
    rank=0,
    channels=coords.batch_info.channels,
)
writer.write_target(out, coords, timestamps=batch["timestamp"])

# convert to pixel in NEST convention
nest = earth2grid.healpix.xy2nest(
    8, indices_where_tc, model.classifier_grid.pixel_order
)
np.save(os.path.join(output_path, "indices_where_tc.npy"), nest)<|MERGE_RESOLUTION|>--- conflicted
+++ resolved
@@ -29,11 +29,7 @@
 lons = [-80, -53.25, -119.26]
 lats = [25, 21.77, 22.97]
 output_path = sys.argv[1]
-<<<<<<< HEAD
-translate = sys.argv[2] == "translate"
-=======
 for_superresolution = sys.argv[2] == "for_superresolution"
->>>>>>> eb691921
 
 ds = get_dataset(dataset="amip")
 ds.set_times(times)
@@ -43,16 +39,6 @@
     "cbottle-3d-moe-tc",
 )
 indices_where_tc = model.get_guidance_pixels(lons, lats)
-<<<<<<< HEAD
-out, coords = model.sample(
-    batch,
-    guidance_pixels=indices_where_tc,
-)
-
-if translate:
-    batch['target'] = out
-    out, coords = model.translate(batch, dataset="icon")
-=======
 
 if for_superresolution:
     out, coords = model.sample_for_superresolution(batch, indices_where_tc)
@@ -61,7 +47,6 @@
         batch,
         guidance_pixels=indices_where_tc,
     )
->>>>>>> eb691921
 
 writer = cbottle.netcdf_writer.NetCDFWriter(
     output_path,
